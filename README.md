--- conflicted
+++ resolved
@@ -47,12 +47,8 @@
 `gatekeeper` | module | Enforces a delay between actions. | None
 `hysteresis` | module | A simple function to calculate a hysteresis comparison. | None
 `item_init` | script | Rule that runs at startup or when commanded that initializes the state of Items as defined in the Item's metadata. | None
-<<<<<<< HEAD
+`looping_timer` | module | Class that implements a looping timer. | `time_utils`
 `mqtt_eb` | script | A set of rules that implement an MQTT event bus to synchronize two or more openHAB instances. | `rules_utils`, MQTT 2.5+ binding properly configured
-=======
-`looping_timer` | module | Class that implements a looping timer. | `time_utils`
-`mqtt_eb` | script | A set of rules that implement an MQTT event bus to synchronize two or more openHAB instnaces. | `rules_utils`, MQTT 2.5+ binding properly configured
->>>>>>> 019214b3
 `rate_limit` | module | Enforces a timeout where actions that occur inside the timeout are ignored. | None
 `rules_utils` | module | Some functions to help in the dynamic loading/reloading of rules to refresh their triggers. | None
 `time_utils` | module | Some functions to help parse and convert various representations of time and time durations. | None
